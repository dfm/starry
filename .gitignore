--- conflicted
+++ resolved
@@ -16,12 +16,9 @@
 starry/test
 starry/test_autodiff
 misc/stability/*.pdf
-<<<<<<< HEAD
 *.sav
 *.npz
-=======
 tex/travis
->>>>>>> 5dbec24f
 
 # Latex
 *.aux
